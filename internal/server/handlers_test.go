// Copyright 2019 The NATS Authors
// Licensed under the Apache License, Version 2.0 (the "License");
// you may not use this file except in compliance with the License.
// You may obtain a copy of the License at
//
// http://www.apache.org/licenses/LICENSE-2.0
//
// Unless required by applicable law or agreed to in writing, software
// distributed under the License is distributed on an "AS IS" BASIS,
// WITHOUT WARRANTIES OR CONDITIONS OF ANY KIND, either express or implied.
// See the License for the specific language governing permissions and
// limitations under the License.

package server

import (
	"context"
	"crypto/tls"
	"crypto/x509"
	"encoding/json"
	"errors"
	"fmt"
	"io/ioutil"
	"net/http"
	"net/http/httptest"
	"os"
	"path/filepath"
	"reflect"
	"strings"
	"testing"
	"time"

	"github.com/nats-io/nats-rest-config-proxy/api"
)

func createFixtures(t *testing.T, host string) {
	// Create permissions.
	payload := `{
         "publish": {
           "allow": ["foo.*", "bar.>"]
          },
          "subscribe": {
            "deny": ["quux"]
          }
        }`
	resp, _, err := curl("PUT", host+"/v1/auth/perms/normal-user", []byte(payload))
	if err != nil {
		t.Fatal(err)
	}
	if resp.StatusCode != 200 {
		t.Fatalf("Expected OK, got: %v", resp.StatusCode)
	}

	// Create a couple of users
	payload = `{
          "username": "first-user",
          "password": "secret",
          "permissions": "normal-user"
        }`
	resp, _, err = curl("PUT", host+"/v1/auth/idents/first-user", []byte(payload))
	if err != nil {
		t.Fatal(err)
	}
	if resp.StatusCode != 200 {
		t.Fatalf("Expected OK, got: %v", resp.StatusCode)
	}
	payload = `{
          "username": "second-user",
          "password": "secret",
          "permissions": "normal-user"
        }`
	resp, _, err = curl("PUT", host+"/v1/auth/idents/second-user", []byte(payload))
	if err != nil {
		t.Fatal(err)
	}
	if resp.StatusCode != 200 {
		t.Fatalf("Expected OK, got: %v", resp.StatusCode)
	}
}

func TestHealthz(t *testing.T) {
	s, err := newTestServer()
	if err != nil {
		t.Fatal(err)
	}
	defer os.RemoveAll(s.opts.DataDir)

	// Confirm request/response
	req, err := http.NewRequest("GET", "/healthz", nil)
	if err != nil {
		t.Fatal(err)
	}
	rr := httptest.NewRecorder()
	handler := http.HandlerFunc(s.HandleHealthz)
	handler.ServeHTTP(rr, req)
	if got := rr.Code; got != http.StatusOK {
		t.Errorf("Expected %v, got: %v", http.StatusOK, got)
	}
	expected := "OK\n"
	if rr.Body.String() != expected {
		t.Errorf("Expected: %v, got: %v",
			rr.Body.String(), expected)
	}
}

func TestIdentsHandler(t *testing.T) {
	s, err := newTestServer()
	if err != nil {
		t.Fatal(err)
	}
	defer os.RemoveAll(s.opts.DataDir)

	ctx, done := context.WithTimeout(context.Background(), 2*time.Second)
	defer done()
	go s.Run(ctx)
	defer func() {
		s.Shutdown(ctx)
		waitServerIsDone(t, ctx, s)
	}()

	waitServerIsReady(t, ctx, s)

	host := fmt.Sprintf("http://%s:%d", s.opts.Host, s.opts.Port)

	// Create a couple of users
	payload := `{
          "username": "sample-user",
          "password": "secret",
          "permissions": "normal-user"
        }`
	resp, _, err := curl("PUT", host+"/v1/auth/idents/sample-user", []byte(payload))
	if err != nil {
		t.Fatal(err)
	}
	if resp.StatusCode != 200 {
		t.Fatalf("Expected OK, got: %v", resp.StatusCode)
	}
	ur, err := s.getUserResource("sample-user")
	if err != nil {
		t.Fatal(err)
	}
	expected := &api.User{
		Username:    "sample-user",
		Password:    "secret",
		Permissions: "normal-user",
	}
	if !reflect.DeepEqual(expected, ur) {
		t.Errorf("Expected: %+v\nGot: %+v", expected, ur)
	}

	resp, _, err = curl("HEAD", host+"/v1/auth/idents/", nil)
	if err != nil {
		t.Fatal(err)
	}
	if resp.StatusCode != 405 {
		t.Fatalf("Expected Method Not Allowed, got: %v", resp.StatusCode)
	}
}

func TestPermsHandler(t *testing.T) {
	s, err := newTestServer()
	if err != nil {
		t.Fatal(err)
	}
	defer os.RemoveAll(s.opts.DataDir)

	ctx, done := context.WithTimeout(context.Background(), 2*time.Second)
	defer done()
	go s.Run(ctx)
	defer s.Shutdown(ctx)

	waitServerIsReady(t, ctx, s)

	host := fmt.Sprintf("http://%s:%d", s.opts.Host, s.opts.Port)

	// Create permissions.
	payload := `{
         "publish": {
           "allow": ["foo", "bar"]
          },
          "subscribe": {
            "deny": ["quux"]
          }
        }`
	resp, _, err := curl("PUT", host+"/v1/auth/perms/normal-user", []byte(payload))
	if err != nil {
		t.Fatal(err)
	}
	if resp.StatusCode != 200 {
		t.Fatalf("Expected OK, got: %v", resp.StatusCode)
	}
	ur, err := s.getPermissionResource("normal-user")
	if err != nil {
		t.Fatal(err)
	}
	expected := &api.Permissions{
		Publish: &api.PermissionRules{
			Allow: []string{"foo", "bar"},
		},
		Subscribe: &api.PermissionRules{
			Deny: []string{"quux"},
		},
	}
	if !reflect.DeepEqual(expected, ur) {
		t.Errorf("Expected: %+v\nGot: %+v", expected, ur)
	}
}

func TestPublishHandler(t *testing.T) {
	s, err := newTestServer()
	if err != nil {
		t.Fatal(err)
	}
	s.opts.PublishScript = filepath.Join(s.opts.DataDir, "publish.sh")

	script := `#!/bin/sh
echo 'Publishing script...' > ./artifact.log
`
	err = ioutil.WriteFile(s.opts.PublishScript, []byte(script), 0755)
	if err != nil {
		t.Fatal(err)
	}

	defer os.RemoveAll(s.opts.DataDir)

	ctx, done := context.WithTimeout(context.Background(), 2*time.Second)
	defer done()
	go s.Run(ctx)
	defer func() {
		s.Shutdown(ctx)
		waitServerIsDone(t, ctx, s)
	}()

	waitServerIsReady(t, ctx, s)

	host := fmt.Sprintf("http://%s:%d", s.opts.Host, s.opts.Port)
	createFixtures(t, host)

	// Publish the config
	resp, _, err := curl("POST", host+"/v1/auth/publish", []byte(""))
	if err != nil {
		t.Fatal(err)
	}
	if resp.StatusCode != 200 {
		t.Fatalf("Expected OK, got: %v", resp.StatusCode)
	}

	config, err := s.getCurrentConfig()
	if err != nil {
		t.Fatal(err)
	}
	expected := `{
  "users": [
    {
      "username": "first-user",
      "password": "secret",
      "permissions": {
        "publish": {
          "allow": [
            "foo.*",
            "bar.>"
          ]
        },
        "subscribe": {
          "deny": [
            "quux"
          ]
        }
      }
    },
    {
      "username": "second-user",
      "password": "secret",
      "permissions": {
        "publish": {
          "allow": [
            "foo.*",
            "bar.>"
          ]
        },
        "subscribe": {
          "deny": [
            "quux"
          ]
        }
      }
    }
  ]
}
`
	got := string(config)
	if expected != got {
		t.Fatalf("Expected: %s\n, got: %s", expected, got)
	}

	// Confirm that the publish script was executed
	result, err := ioutil.ReadFile(filepath.Join(s.opts.DataDir, "artifact.log"))
	if err != nil {
		t.Fatal(err)
	}
	got = string(result)
	expected = "Publishing script...\n"
	if got != expected {
		t.Fatalf("Expected: %s, got: %s", expected, got)
	}
}

func TestPublishScriptFailure(t *testing.T) {
	s, err := newTestServer()
	if err != nil {
		t.Fatal(err)
	}
	s.opts.PublishScript = filepath.Join(s.opts.DataDir, "publish.sh")

	script := `#!/bin/sh
exit 1
`
	err = ioutil.WriteFile(s.opts.PublishScript, []byte(script), 0755)
	if err != nil {
		t.Fatal(err)
	}

	defer os.RemoveAll(s.opts.DataDir)

	ctx, done := context.WithTimeout(context.Background(), 2*time.Second)
	defer done()
	go s.Run(ctx)
	defer func() {
		s.Shutdown(ctx)
		waitServerIsDone(t, ctx, s)
	}()

	waitServerIsReady(t, ctx, s)

	host := fmt.Sprintf("http://%s:%d", s.opts.Host, s.opts.Port)
	createFixtures(t, host)

	// Publish the config
	resp, _, err := curl("POST", host+"/v1/auth/publish", []byte(""))
	if err != nil {
		t.Fatal(err)
	}
	if resp.StatusCode != 500 {
		t.Fatalf("Expected internal server error, got: %v", resp.StatusCode)
	}

	config, err := s.getCurrentConfig()
	if err != nil {
		t.Fatal(err)
	}
	expected := `{
  "users": [
    {
      "username": "first-user",
      "password": "secret",
      "permissions": {
        "publish": {
          "allow": [
            "foo.*",
            "bar.>"
          ]
        },
        "subscribe": {
          "deny": [
            "quux"
          ]
        }
      }
    },
    {
      "username": "second-user",
      "password": "secret",
      "permissions": {
        "publish": {
          "allow": [
            "foo.*",
            "bar.>"
          ]
        },
        "subscribe": {
          "deny": [
            "quux"
          ]
        }
      }
    }
  ]
}
`
	got := string(config)
	if expected != got {
		t.Fatalf("Expected: %s\n, got: %s", expected, got)
	}
}

func TestDeletePermissionsNameMissing(t *testing.T) {
	s, err := newTestServer()
	if err != nil {
		t.Fatal(err)
	}

	defer os.RemoveAll(s.opts.DataDir)

	ctx, done := context.WithTimeout(context.Background(), 2*time.Second)
	defer done()
	go s.Run(ctx)
	defer func() {
		s.Shutdown(ctx)
		waitServerIsDone(t, ctx, s)
	}()

	waitServerIsReady(t, ctx, s)

	host := fmt.Sprintf("http://%s:%d", s.opts.Host, s.opts.Port)
	createFixtures(t, host)

	resp, _, err := curl("DELETE", host+"/v1/auth/perms/", []byte(""))
	if err != nil {
		t.Fatal(err)
	}
	if resp.StatusCode != 400 {
		t.Fatalf("Expected bad request, got: %v", resp.StatusCode)
	}

	resp, _, err = curl("DELETE", host+"/v1/auth/perms/not-found", []byte(""))
	if err != nil {
		t.Fatal(err)
	}
	if resp.StatusCode != 404 {
		t.Fatalf("Expected bad request, got: %v", resp.StatusCode)
	}
}

func TestDeleteUsersNameMissing(t *testing.T) {
	s, err := newTestServer()
	if err != nil {
		t.Fatal(err)
	}

	defer os.RemoveAll(s.opts.DataDir)

	ctx, done := context.WithTimeout(context.Background(), 2*time.Second)
	defer done()
	go s.Run(ctx)
	defer func() {
		s.Shutdown(ctx)
		waitServerIsDone(t, ctx, s)
	}()

	waitServerIsReady(t, ctx, s)

	host := fmt.Sprintf("http://%s:%d", s.opts.Host, s.opts.Port)
	createFixtures(t, host)

	resp, _, err := curl("DELETE", host+"/v1/auth/idents/", []byte(""))
	if err != nil {
		t.Fatal(err)
	}
	if resp.StatusCode != 400 {
		t.Fatalf("Expected bad request, got: %v", resp.StatusCode)
	}
}

func TestDeletePermissions(t *testing.T) {
	s, err := newTestServer()
	if err != nil {
		t.Fatal(err)
	}

	defer os.RemoveAll(s.opts.DataDir)

	ctx, done := context.WithTimeout(context.Background(), 2*time.Second)
	defer done()
	go s.Run(ctx)
	defer func() {
		s.Shutdown(ctx)
		waitServerIsDone(t, ctx, s)
	}()

	waitServerIsReady(t, ctx, s)

	host := fmt.Sprintf("http://%s:%d", s.opts.Host, s.opts.Port)
	createFixtures(t, host)

	resp, _, err := curl("DELETE", host+"/v1/auth/perms/normal-user", []byte(""))
	if err != nil {
		t.Fatal(err)
	}
	if resp.StatusCode != 409 {
		t.Fatalf("Expected OK, got: %v", resp.StatusCode)
	}

	resp, _, err = curl("DELETE", host+"/v1/auth/idents/first-user", []byte(""))
	if err != nil {
		t.Fatal(err)
	}
	if resp.StatusCode != 200 {
		t.Fatalf("Expected OK, got: %v", resp.StatusCode)
	}

	resp, _, err = curl("DELETE", host+"/v1/auth/idents/second-user", []byte(""))
	if err != nil {
		t.Fatal(err)
	}
	if resp.StatusCode != 200 {
		t.Fatalf("Expected OK, got: %v", resp.StatusCode)
	}

	resp, _, err = curl("POST", host+"/v1/auth/publish", []byte(""))
	if err != nil {
		t.Fatal(err)
	}
	if resp.StatusCode != 200 {
		t.Fatalf("Expected OK, got: %v", resp.StatusCode)
	}

	config, err := s.getCurrentConfig()
	if err != nil {
		t.Fatal(err)
	}
	expected := `{
  "users": []
}
`
	got := string(config)
	if expected != got {
		t.Fatalf("Expected: %s\n, got: %s", expected, got)
	}
}

func TestDeleteAllUsers(t *testing.T) {
	s, err := newTestServer()
	if err != nil {
		t.Fatal(err)
	}

	defer os.RemoveAll(s.opts.DataDir)

	ctx, done := context.WithTimeout(context.Background(), 2*time.Second)
	defer done()
	go s.Run(ctx)
	defer func() {
		s.Shutdown(ctx)
		waitServerIsDone(t, ctx, s)
	}()

	waitServerIsReady(t, ctx, s)

	host := fmt.Sprintf("http://%s:%d", s.opts.Host, s.opts.Port)
	createFixtures(t, host)

	resp, _, err := curl("DELETE", host+"/v1/auth/idents", []byte(""))
	if err != nil {
		t.Fatal(err)
	}
	if resp.StatusCode != 200 {
		t.Fatalf("Expected OK, got: %v", resp.StatusCode)
	}

	resp, _, err = curl("POST", host+"/v1/auth/publish", []byte(""))
	if err != nil {
		t.Fatal(err)
	}
	if resp.StatusCode != 200 {
		t.Fatalf("Expected OK, got: %v", resp.StatusCode)
	}

	config, err := s.getCurrentConfig()
	if err != nil {
		t.Fatal(err)
	}
	expected := `{
  "users": []
}
`
	got := string(config)
	if expected != got {
		t.Fatalf("Expected: %s\n, got: %s", expected, got)
	}
}

func TestDeleteAllPermissions(t *testing.T) {
	s, err := newTestServer()
	if err != nil {
		t.Fatal(err)
	}

	defer os.RemoveAll(s.opts.DataDir)

	ctx, done := context.WithTimeout(context.Background(), 2*time.Second)
	defer done()
	go s.Run(ctx)
	defer func() {
		s.Shutdown(ctx)
		waitServerIsDone(t, ctx, s)
	}()

	waitServerIsReady(t, ctx, s)

	host := fmt.Sprintf("http://%s:%d", s.opts.Host, s.opts.Port)
	createFixtures(t, host)

	resp, body, err := curl("DELETE", host+"/v1/auth/perms", []byte(""))
	if err != nil {
		t.Fatal(err)
	}
	if resp.StatusCode != 409 {
		t.Fatalf("Expected OK, got: %v", resp.StatusCode)
	}
	got := string(body)
	expected := `User "first-user" is using permission "normal-user"`
	if !strings.Contains(got, expected) {
		t.Errorf("Expected: %v, got: %v", expected, got)
	}

	resp, _, err = curl("DELETE", host+"/v1/auth/idents/first-user", []byte(""))
	if err != nil {
		t.Fatal(err)
	}
	if resp.StatusCode != 200 {
		t.Fatalf("Expected OK, got: %v", resp.StatusCode)
	}

	resp, _, err = curl("DELETE", host+"/v1/auth/idents/second-user", []byte(""))
	if err != nil {
		t.Fatal(err)
	}
	if resp.StatusCode != 200 {
		t.Fatalf("Expected OK, got: %v", resp.StatusCode)
	}

	// Should be able to delete all permissions now
	resp, _, err = curl("DELETE", host+"/v1/auth/perms", []byte(""))
	if err != nil {
		t.Fatal(err)
	}
	if resp.StatusCode != 200 {
		t.Fatalf("Expected OK, got: %v", resp.StatusCode)
	}

	resp, data, err := curl("GET", host+"/v1/auth/perms", []byte(""))
	if err != nil {
		t.Fatal(err)
	}
	if resp.StatusCode != 200 {
		t.Fatalf("Expected OK, got: %v", resp.StatusCode)
	}

	var p map[string]*api.Permissions
	err = json.Unmarshal(data, &p)
	if err != nil {
		t.Fatal(err)
	}
	found := len(p)
	if found > 0 {
		t.Fatalf("Expected no permissions, found: %v", found)
	}
}

func TestPermsList(t *testing.T) {
	s, err := newTestServer()
	if err != nil {
		t.Fatal(err)
	}
	defer os.RemoveAll(s.opts.DataDir)

	ctx, done := context.WithTimeout(context.Background(), 2*time.Second)
	defer done()
	go s.Run(ctx)
	defer s.Shutdown(ctx)
	waitServerIsReady(t, ctx, s)

	host := fmt.Sprintf("http://%s:%d", s.opts.Host, s.opts.Port)
	payload := `{
          "publish":   { "allow": ["hello", "world"] },
          "subscribe": { "allow": ["public.>"], "deny": ["private.>"] }
        }`
	resp, _, err := curl("PUT", host+"/v1/auth/perms/normal-user", []byte(payload))
	if err != nil {
		t.Fatal(err)
	}
	if resp.StatusCode != 200 {
		t.Fatalf("Expected OK, got: %v", resp.StatusCode)
	}

	payload = `{
          "publish":   { "allow": [">"] },
          "subscribe": { "allow": [">"] }
        }`
	resp, _, err = curl("PUT", host+"/v1/auth/perms/admin-user", []byte(payload))
	if err != nil {
		t.Fatal(err)
	}
	if resp.StatusCode != 200 {
		t.Fatalf("Expected OK, got: %v", resp.StatusCode)
	}

	var data []byte
	resp, data, err = curl("GET", host+"/v1/auth/perms", []byte(""))
	if err != nil {
		t.Fatal(err)
	}
	if resp.StatusCode != 200 {
		t.Fatalf("Expected OK, got: %v", resp.StatusCode)
	}

	var perms map[string]*api.Permissions
	err = json.Unmarshal(data, &perms)
	if err != nil {
		t.Fatal(err)
	}
	expected := map[string]*api.Permissions{
		"admin-user": &api.Permissions{
			Publish: &api.PermissionRules{
				Allow: []string{">"},
			},
			Subscribe: &api.PermissionRules{
				Allow: []string{">"},
			},
		},
		"normal-user": &api.Permissions{
			Publish: &api.PermissionRules{
				Allow: []string{"hello", "world"},
			},
			Subscribe: &api.PermissionRules{
				Allow: []string{"public.>"},
				Deny:  []string{"private.>"},
			},
		},
	}
	if !reflect.DeepEqual(expected, perms) {
		t.Errorf("Expected: %+v\nGot: %+v", expected, perms)
	}
}

func TestUsersList(t *testing.T) {
	s, err := newTestServer()
	if err != nil {
		t.Fatal(err)
	}
	defer os.RemoveAll(s.opts.DataDir)

	ctx, done := context.WithTimeout(context.Background(), 2*time.Second)
	defer done()
	go s.Run(ctx)
	defer s.Shutdown(ctx)
	waitServerIsReady(t, ctx, s)

	host := fmt.Sprintf("http://%s:%d", s.opts.Host, s.opts.Port)
	createFixtures(t, host)

	var data []byte
	resp, data, err := curl("GET", host+"/v1/auth/idents", []byte(""))
	if err != nil {
		t.Fatal(err)
	}
	if resp.StatusCode != 200 {
		t.Fatalf("Expected OK, got: %v", resp.StatusCode)
	}

	var users []*api.User
	err = json.Unmarshal(data, &users)
	if err != nil {
		t.Fatal(err)
	}
	expected := make([]*api.User, 0)
	firstUser := &api.User{
		Username:    "first-user",
		Password:    "secret",
		Permissions: "normal-user",
	}
	secondUser := &api.User{
		Username:    "second-user",
		Password:    "secret",
		Permissions: "normal-user",
	}
	expected = append(expected, firstUser, secondUser)
	if !reflect.DeepEqual(expected, users) {
		t.Errorf("Expected: %+v\nGot: %+v", expected, users)
	}
}

func TestGetUser(t *testing.T) {
	s, err := newTestServer()
	if err != nil {
		t.Fatal(err)
	}
	defer os.RemoveAll(s.opts.DataDir)

	ctx, done := context.WithTimeout(context.Background(), 2*time.Second)
	defer done()
	go s.Run(ctx)
	defer s.Shutdown(ctx)
	waitServerIsReady(t, ctx, s)

	host := fmt.Sprintf("http://%s:%d", s.opts.Host, s.opts.Port)
	createFixtures(t, host)

	var data []byte
	resp, data, err := curl("GET", host+"/v1/auth/idents/first-user", []byte(""))
	if err != nil {
		t.Fatal(err)
	}
	if resp.StatusCode != 200 {
		t.Fatalf("Expected OK, got: %v", resp.StatusCode)
	}

	var user *api.User
	err = json.Unmarshal(data, &user)
	if err != nil {
		t.Fatal(err)
	}
	expected := &api.User{
		Username:    "first-user",
		Password:    "secret",
		Permissions: "normal-user",
	}
	if !reflect.DeepEqual(expected, user) {
		t.Errorf("Expected: %+v\nGot: %+v", expected, user)
	}
}

func TestGetSinglePermission(t *testing.T) {
	s, err := newTestServer()
	if err != nil {
		t.Fatal(err)
	}
	defer os.RemoveAll(s.opts.DataDir)

	ctx, done := context.WithTimeout(context.Background(), 2*time.Second)
	defer done()
	go s.Run(ctx)
	defer s.Shutdown(ctx)
	waitServerIsReady(t, ctx, s)

	host := fmt.Sprintf("http://%s:%d", s.opts.Host, s.opts.Port)
	payload := `{
          "publish":   { "allow": ["hello", "world"] },
          "subscribe": { "allow": ["public.>"], "deny": ["private.>"] }
        }`
	resp, _, err := curl("PUT", host+"/v1/auth/perms/normal-user", []byte(payload))
	if err != nil {
		t.Fatal(err)
	}
	if resp.StatusCode != 200 {
		t.Fatalf("Expected OK, got: %v", resp.StatusCode)
	}

	payload = `{
          "publish":   { "allow": [">"] },
          "subscribe": { "allow": [">"] }
        }`
	resp, _, err = curl("PUT", host+"/v1/auth/perms/admin-user", []byte(payload))
	if err != nil {
		t.Fatal(err)
	}
	if resp.StatusCode != 200 {
		t.Fatalf("Expected OK, got: %v", resp.StatusCode)
	}

	var data []byte
	resp, data, err = curl("GET", host+"/v1/auth/perms/admin-user", []byte(""))
	if err != nil {
		t.Fatal(err)
	}
	if resp.StatusCode != 200 {
		t.Fatalf("Expected OK, got: %v", resp.StatusCode)
	}

	var permission *api.Permissions
	err = json.Unmarshal(data, &permission)
	if err != nil {
		t.Fatal(err)
	}
	expected := &api.Permissions{
		Publish: &api.PermissionRules{
			Allow: []string{">"},
		},
		Subscribe: &api.PermissionRules{
			Allow: []string{">"},
		},
	}
	if !reflect.DeepEqual(expected, permission) {
		t.Errorf("Expected: %+v\nGot: %+v", expected, permission)
	}
}

func TestSnapshotHandler(t *testing.T) {
	s, err := newTestServer()
	if err != nil {
		t.Fatal(err)
	}
	defer os.RemoveAll(s.opts.DataDir)

	ctx, done := context.WithTimeout(context.Background(), 2*time.Second)
	defer done()
	go s.Run(ctx)
	defer func() {
		s.Shutdown(ctx)
		waitServerIsDone(t, ctx, s)
	}()

	waitServerIsReady(t, ctx, s)

	host := fmt.Sprintf("http://%s:%d", s.opts.Host, s.opts.Port)
	createFixtures(t, host)

	resp, _, err := curl("HEAD", host+"/v1/auth/snapshot", nil)
	if err != nil {
		t.Fatal(err)
	}
	if resp.StatusCode != 405 {
		t.Fatalf("Expected Method Not Allowed, got: %v", resp.StatusCode)
	}

	// Publish the snapshot
	resp, _, err = curl("POST", host+"/v1/auth/snapshot", []byte(""))
	if err != nil {
		t.Fatal(err)
	}
	if resp.StatusCode != 200 {
		t.Fatalf("Expected OK, got: %v", resp.StatusCode)
	}

	config, err := s.getConfigSnapshot("latest")
	if err != nil {
		t.Fatal(err)
	}
	expected := `{
  "users": [
    {
      "username": "first-user",
      "password": "secret",
      "permissions": {
        "publish": {
          "allow": [
            "foo.*",
            "bar.>"
          ]
        },
        "subscribe": {
          "deny": [
            "quux"
          ]
        }
      }
    },
    {
      "username": "second-user",
      "password": "secret",
      "permissions": {
        "publish": {
          "allow": [
            "foo.*",
            "bar.>"
          ]
        },
        "subscribe": {
          "deny": [
            "quux"
          ]
        }
      }
    }
  ]
}
`
	got := string(config)
	if expected != got {
		t.Fatalf("Expected: %s\n, got: %s", expected, got)
	}
}

func TestSnapshotWithNameHandler(t *testing.T) {
	s, err := newTestServer()
	if err != nil {
		t.Fatal(err)
	}
	defer os.RemoveAll(s.opts.DataDir)

	ctx, done := context.WithTimeout(context.Background(), 2*time.Second)
	defer done()
	go s.Run(ctx)
	defer func() {
		s.Shutdown(ctx)
		waitServerIsDone(t, ctx, s)
	}()

	waitServerIsReady(t, ctx, s)

	host := fmt.Sprintf("http://%s:%d", s.opts.Host, s.opts.Port)
	createFixtures(t, host)

	// Publish the snapshot
	resp, _, err := curl("POST", host+"/v1/auth/snapshot?name=sample", []byte(""))
	if err != nil {
		t.Fatal(err)
	}
	if resp.StatusCode != 200 {
		t.Fatalf("Expected OK, got: %v", resp.StatusCode)
	}

	config, err := s.getConfigSnapshot("sample")
	if err != nil {
		t.Fatal(err)
	}
	expected := `{
  "users": [
    {
      "username": "first-user",
      "password": "secret",
      "permissions": {
        "publish": {
          "allow": [
            "foo.*",
            "bar.>"
          ]
        },
        "subscribe": {
          "deny": [
            "quux"
          ]
        }
      }
    },
    {
      "username": "second-user",
      "password": "secret",
      "permissions": {
        "publish": {
          "allow": [
            "foo.*",
            "bar.>"
          ]
        },
        "subscribe": {
          "deny": [
            "quux"
          ]
        }
      }
    }
  ]
}
`
	got := string(config)
	if expected != got {
		t.Fatalf("Expected: %s\n, got: %s", expected, got)
	}
}

func TestSnapshotWithNameDelete(t *testing.T) {
	s, err := newTestServer()
	if err != nil {
		t.Fatal(err)
	}
	defer os.RemoveAll(s.opts.DataDir)

	ctx, done := context.WithTimeout(context.Background(), 2*time.Second)
	defer done()
	go s.Run(ctx)
	defer func() {
		s.Shutdown(ctx)
		waitServerIsDone(t, ctx, s)
	}()

	waitServerIsReady(t, ctx, s)

	host := fmt.Sprintf("http://%s:%d", s.opts.Host, s.opts.Port)
	createFixtures(t, host)

	// Publish the snapshot
	resp, _, err := curl("POST", host+"/v1/auth/snapshot?name=foo", []byte(""))
	if err != nil {
		t.Fatal(err)
	}
	if resp.StatusCode != 200 {
		t.Fatalf("Expected OK, got: %v", resp.StatusCode)
	}

	// Delete the snapshot
	resp, _, err = curl("DELETE", host+"/v1/auth/snapshot?name=foo", []byte(""))
	if err != nil {
		t.Fatal(err)
	}
	if resp.StatusCode != 200 {
		t.Fatalf("Expected OK, got: %v", resp.StatusCode)
	}

	// Delete non existant snapshot
	resp2, _, err := curl("DELETE", host+"/v1/auth/snapshot?name=foo", []byte(""))
	if err != nil {
		t.Fatal(err)
	}
	if resp2.StatusCode != 404 {
		t.Fatalf("Expected 404, got: %v", resp.StatusCode)
	}
}

func TestDeleteUser(t *testing.T) {
	s, err := newTestServer()
	if err != nil {
		t.Fatal(err)
	}
	defer os.RemoveAll(s.opts.DataDir)

	ctx, done := context.WithTimeout(context.Background(), 2*time.Second)
	defer done()
	go s.Run(ctx)
	defer s.Shutdown(ctx)
	waitServerIsReady(t, ctx, s)

	host := fmt.Sprintf("http://%s:%d", s.opts.Host, s.opts.Port)
	createFixtures(t, host)

	resp, _, err := curl("DELETE", host+"/v1/auth/idents/first-user", []byte(""))
	if err != nil {
		t.Fatal(err)
	}
	if resp.StatusCode != 200 {
		t.Fatalf("Expected OK, got: %v", resp.StatusCode)
	}

	resp, _, err = curl("GET", host+"/v1/auth/idents/first-user", []byte(""))
	if err != nil {
		t.Fatal(err)
	}
	if resp.StatusCode != 404 {
		t.Fatalf("Expected OK, got: %v", resp.StatusCode)
	}

	resp, _, err = curl("DELETE", host+"/v1/auth/idents/first-user", []byte(""))
	if err != nil {
		t.Fatal(err)
	}
	if resp.StatusCode != 404 {
		t.Fatalf("Expected OK, got: %v", resp.StatusCode)
	}
}

func TestVerifyAuthFails(t *testing.T) {
	s, err := newTestServer()
	if err != nil {
		t.Fatal(err)
	}
	defer os.RemoveAll(s.opts.DataDir)

	s.opts.CertFile = "./../../test/certs/server.pem"
	s.opts.KeyFile = "./../../test/certs/server-key.pem"
	s.opts.CaFile = "./../../test/certs/ca.pem"
	config, err := s.generateTLSConfig()
	if err != nil {
		t.Fatalf("Unexpected error when generating config: %s", err)
	}

	// Confirm request/response
	certs := make([]*x509.Certificate, 0)
	certs = append(certs, config.Certificates[0].Leaf)

	// Test all the routes
	routes := []struct {
		method   string
		endpoint string
		status   int
		handler  http.HandlerFunc
	}{
		{"GET", "/v1/auth/perms/foo", 401, s.HandlePerm},
		{"GET", "/v1/auth/idents/foo", 401, s.HandlePerm},
		{"GET", "/v1/auth/perms", 401, s.HandlePerms},
		{"GET", "/v1/auth/perms/", 401, s.HandlePerm},
		{"GET", "/v1/auth/snapshot", 401, s.HandleSnapshot},
		{"GET", "/v1/auth/snapshot/", 401, s.HandleSnapshot},
		{"GET", "/v1/auth/publish/", 401, s.HandlePublish},
		{"GET", "/v1/auth/publish", 401, s.HandlePublish},
	}
	for _, route := range routes {
		t.Run(route.method+route.endpoint, func(t *testing.T) {
			req, err := http.NewRequest(route.method, route.endpoint, nil)
			if err != nil {
				t.Error(err)
			}
			req.TLS = &tls.ConnectionState{
				PeerCertificates: certs,
			}
			rr := httptest.NewRecorder()
			handler := http.HandlerFunc(route.handler)
			handler.ServeHTTP(rr, req)

			expected := route.status
			if got := rr.Code; got != expected {
				t.Errorf("Expected %v, got: %v", expected, got)
			}
		})
	}
}

func TestVerifyAuthWorks(t *testing.T) {
	s, err := newTestServer()
	if err != nil {
		t.Fatal(err)
	}
	defer os.RemoveAll(s.opts.DataDir)

	s.opts.CertFile = "./../../test/certs/acme-client.pem"
	s.opts.KeyFile = "./../../test/certs/acme-client-key.pem"
	s.opts.CaFile = "./../../test/certs/ca.pem"
	s.opts.HTTPUsers = []string{"CN=acme.example.com,OU=ACME"}
	config, err := s.generateTLSConfig()
	if err != nil {
		t.Fatalf("Unexpected error when generating config: %s", err)
	}

	// Confirm request/response
	certs := make([]*x509.Certificate, 0)
	certs = append(certs, config.Certificates[0].Leaf)

	// Test all the routes
	routes := []struct {
		method   string
		endpoint string
		status   int
		handler  http.HandlerFunc
	}{
		{"GET", "/v1/auth/perms/foo", 500, s.HandlePerm},
		{"GET", "/v1/auth/idents/foo", 500, s.HandlePerm},
		{"GET", "/v1/auth/perms", 200, s.HandlePerms},
		{"GET", "/v1/auth/perms/", 500, s.HandlePerm},
		{"GET", "/v1/auth/snapshot", 404, s.HandleSnapshot},
		{"GET", "/v1/auth/snapshot/", 404, s.HandleSnapshot},
		{"GET", "/v1/auth/publish/", 405, s.HandlePublish},
		{"GET", "/v1/auth/publish", 405, s.HandlePublish},
	}
	for _, route := range routes {
		t.Run(route.method+route.endpoint, func(t *testing.T) {
			req, err := http.NewRequest(route.method, route.endpoint, nil)
			if err != nil {
				t.Error(err)
			}
			req.TLS = &tls.ConnectionState{
				PeerCertificates: certs,
			}
			rr := httptest.NewRecorder()
			handler := http.HandlerFunc(route.handler)
			handler.ServeHTTP(rr, req)

			expected := route.status
			if got := rr.Code; got != expected {
				t.Errorf("Expected %v, got: %v", expected, got)
			}
			// fmt.Println(rr.Body.String())
		})
	}
}

func TestAccountsHandler(t *testing.T) {
	s, err := newTestServer()
	if err != nil {
		t.Fatal(err)
	}
	defer os.RemoveAll(s.opts.DataDir)

	ctx, done := context.WithTimeout(context.Background(), 2*time.Second)
	defer done()
	go s.Run(ctx)
	defer s.Shutdown(ctx)
	waitServerIsReady(t, ctx, s)

	// The order in the following tests is important since there
	// is state dependent from each other.
	host := fmt.Sprintf("http://%s:%d", s.opts.Host, s.opts.Port)
	for _, test := range []struct {
		name     string
		account  string
		payload  string
		expected *api.Account
		err      error
	}{
		{
			"create foo account with exports",
			"foo",
			`{
                           "exports": [
                             { "stream": "foo.public.>" },
                             { "service": "foo.api" }
                           ]
                        }`,
			&api.Account{
				Exports: []*api.Export{
					{
						Stream: "foo.public.>",
					},
					{
						Service: "foo.api",
					},
				},
			},
			nil,
		},
		{
			"create bar account with limited scope export",
			"bar",
			`{
                           "exports": [
                             { "stream": "bar.public.>", "accounts": ["foo"] }
                           ]
                        }`,
			&api.Account{
				Exports: []*api.Export{
					{
						Stream:   "bar.public.>",
						Accounts: []string{"foo"},
					},
				},
			},
			nil,
		},
		{
			"create account with limited scope export that does not exist should fail",
			"fail",
			`{
                           "exports": [
                             { "stream": "quux.public.>", "accounts": ["none"] }
                           ]
                        }`,
			nil,
			errors.New(`Error: Account "none" defined in export does not exist`),
		},
		{
			"create quux account with stream import for foo which is public",
			"quux",
			`{
                           "imports": [
                             { "stream": {"account": "foo", "subject": "foo.public.>" } }
                           ]
                        }`,
			&api.Account{
				Imports: []*api.Import{
					{
						Stream: &api.GenericImport{
							Account: "foo",
							Subject: "foo.public.>",
						},
					},
				},
			},
			nil,
		},
		{
			"create quuz account with service imports for foo which is public",
			"quuz",
			`{
                           "imports": [
                             { "service": {"account": "foo", "subject": "foo.api" } }
                           ]
                        }`,
			&api.Account{
				Imports: []*api.Import{
					{
						Service: &api.GenericImport{
							Account: "foo",
							Subject: "foo.api",
						},
					},
				},
			},
			nil,
		},
		{
			"create account with service imports for account that does not exist",
			"fail",
			`{
                           "imports": [
                             { "service": {"account": "none", "subject": "foo.api" } }
                           ]
                        }`,
			nil,
			errors.New(`Error: Account "none" defined in export does not exist`),
		},
		{
			"create fail account with stream imports for account that does not exist",
			"fail",
			`{
                           "imports": [
                             { "stream": {"account": "none", "subject": "foo.api" } }
                           ]
                        }`,
			nil,
			errors.New(`Error: Account "none" defined in export does not exist`),
		},
	} {
		t.Run(test.name, func(t *testing.T) {
			resp, body, err := curl("PUT", host+"/v1/auth/accounts/"+test.account, []byte(test.payload))
			if err != nil {
				t.Fatal(err)
			}
			if test.err != nil {
				if resp.StatusCode == 200 {
					t.Fatalf("Expected error, got success")
				}
				got := string(body)
				expected := test.err.Error() + "\n"
				if got != expected {
					t.Errorf("\nExpected: %+v\n     Got: %+v", expected, got)
				}

				return
			}

			if resp.StatusCode != 200 {
				t.Fatalf("Expected OK, got: %v", resp.StatusCode)
			}
			acc, err := s.getAccountResource(test.account)
			if err != nil {
				t.Fatal(err)
			}
			if !reflect.DeepEqual(test.expected, acc) {
				t.Errorf("Expected: %+v\nGot: %+v", test.expected, acc)
			}
		})
	}

	// Create a user in each of the accounts.
	t.Run("publishing with multiple users using v1 endpoint", func(t *testing.T) {
		accounts := []string{"foo", "bar", "quux", "quuz", ""}
		for _, acc := range accounts {
			var username string
			if acc == "" {
				username = "global-user"
			} else {
				username = fmt.Sprintf("%s-user", acc)
			}

			payload := `{
                          "username": "%s",
                          "password": "secret",
                          "account": "%s"
                        }`
			payload = fmt.Sprintf(payload, username, acc)

			endpoint := fmt.Sprintf("%s/v1/auth/idents/%s", host, username)
			resp, _, err := curl("PUT", endpoint, []byte(payload))
			if err != nil {
				t.Fatal(err)
			}
			if resp.StatusCode != 200 {
				t.Fatalf("Expected OK, got: %v", resp.StatusCode)
			}
		}

		// Now publish with the v1 endpoint
		// Create a Snapshot
		resp, _, err := curl("POST", host+"/v1/auth/snapshot?name=v1", []byte(""))
		if err != nil {
			t.Fatal(err)
		}
		if resp.StatusCode != 200 {
			t.Errorf("Expected OK, got: %v", resp.StatusCode)
		}

		// Publish a named snapshot
		resp, _, err = curl("POST", host+"/v1/auth/publish?name=v1", []byte(""))
		if err != nil {
			t.Fatal(err)
		}
		if resp.StatusCode != 200 {
			t.Errorf("Expected OK, got: %v", resp.StatusCode)
		}

		// Confirm the result
		contents, err := ioutil.ReadFile(s.opts.DataDir + "/current/auth.json")
		if err != nil {
			t.Fatal(err)
		}
		expected := `{
  "users": [
    {
      "username": "global-user",
      "password": "secret"
    }
  ],
  "accounts": {
    "bar": {
      "users": [
        {
          "username": "bar-user",
          "password": "secret"
        }
      ],
      "exports": [
        {
          "stream": "bar.public.>",
          "accounts": [
            "foo"
          ]
        }
      ]
    },
    "foo": {
      "users": [
        {
          "username": "foo-user",
          "password": "secret"
        }
      ],
      "exports": [
        {
          "stream": "foo.public.>"
        },
        {
          "service": "foo.api"
        }
      ]
    },
    "quux": {
      "users": [
        {
          "username": "quux-user",
          "password": "secret"
        }
      ],
      "imports": [
        {
          "stream": {
            "account": "foo",
            "subject": "foo.public.>"
          }
        }
      ]
    },
    "quuz": {
      "users": [
        {
          "username": "quuz-user",
          "password": "secret"
        }
      ],
      "imports": [
        {
          "service": {
            "account": "foo",
            "subject": "foo.api"
          }
        }
      ]
    }
  }
}
`
		got := string(contents)
		if got != expected {
			t.Errorf("Expected: %q\nGot: %q", expected, got)
		}
	})

	t.Run("get all accounts", func(t *testing.T) {
		resp, body, err := curl("GET", host+"/v1/auth/accounts/", nil)
		if err != nil {
			t.Fatal(err)
		}
		if resp.StatusCode != 200 {
			t.Errorf("Expected OK, got: %v", resp.StatusCode)
		}

		expected := 4
		var got []interface{}
		if err := json.Unmarshal(body, &got); err != nil {
			t.Fatal(err)
		}

		if len(got) != expected {
			t.Errorf("Expected: %+v\nGot: %+v", expected, len(got))
		}
	})

	t.Run("get one account", func(t *testing.T) {
		resp, _, err := curl("GET", host+"/v1/auth/accounts/bar", nil)
		if err != nil {
			t.Fatal(err)
		}
		if resp.StatusCode != 200 {
			t.Errorf("Expected OK, got: %v", resp.StatusCode)
		}

		resp, _, err = curl("GET", host+"/v1/auth/accounts/notexist", nil)
		if err != nil {
			t.Fatal(err)
		}
		if resp.StatusCode != 404 {
			t.Errorf("Expected Not Found, got: %v", resp.StatusCode)
		}
	})

	// Publish and snapshot with the new structure
	resp, _, err := curl("POST", host+"/v2/auth/snapshot?name=new", []byte(""))
	if err != nil {
		t.Fatal(err)
	}
	if resp.StatusCode != 200 {
		t.Errorf("Expected OK, got: %v", resp.StatusCode)
	}

	resp, _, err = curl("POST", host+"/v2/auth/publish?name=new", []byte(""))
	if err != nil {
		t.Fatal(err)
	}
	if resp.StatusCode != 200 {
		t.Errorf("Expected OK, got: %v", resp.StatusCode)
	}

	resp, _, err = curl("DELETE", host+"/v2/auth/snapshot?name=new", []byte(""))
	if err != nil {
		t.Fatal(err)
	}
	if resp.StatusCode != 200 {
		t.Errorf("Expected OK, got: %v", resp.StatusCode)
	}

	resp, _, err = curl("POST", host+"/v2/auth/publish", []byte(""))
	if err != nil {
		t.Fatal(err)
	}
	if resp.StatusCode != 200 {
		t.Errorf("Expected OK, got: %v", resp.StatusCode)
	}
<<<<<<< HEAD
}

func TestPublishHandlerV2(t *testing.T) {
	s, err := newTestServer()
	if err != nil {
		t.Fatal(err)
	}
	s.opts.PublishScript = filepath.Join(s.opts.DataDir, "publish.sh")

	script := `#!/bin/sh
echo 'Publishing script...' > ./artifact2.log
`
	err = ioutil.WriteFile(s.opts.PublishScript, []byte(script), 0755)
	if err != nil {
		t.Fatal(err)
	}

	defer os.RemoveAll(s.opts.DataDir)

	ctx, done := context.WithTimeout(context.Background(), 2*time.Second)
	defer done()
	go s.Run(ctx)
	defer func() {
		s.Shutdown(ctx)
		waitServerIsDone(t, ctx, s)
	}()

	waitServerIsReady(t, ctx, s)

	host := fmt.Sprintf("http://%s:%d", s.opts.Host, s.opts.Port)
	createFixtures(t, host)

	// Publish the config
	resp, _, err := curl("POST", host+"/v2/auth/publish", []byte(""))
=======

	// Can't delete account because users are using it.
	resp, _, err = curl("DELETE", host+"/v1/auth/accounts/bar", nil)
	if err != nil {
		t.Fatal(err)
	}
	if resp.StatusCode != 409 {
		t.Errorf("Expected Conflict, got: %v", resp.StatusCode)
	}

	// Delete all users.
	resp, _, err = curl("DELETE", host+"/v1/auth/idents", nil)
>>>>>>> 4bce39ca
	if err != nil {
		t.Fatal(err)
	}
	if resp.StatusCode != 200 {
<<<<<<< HEAD
		t.Fatalf("Expected OK, got: %v", resp.StatusCode)
	}

	result, err := ioutil.ReadFile(filepath.Join(s.opts.DataDir, "current", "accounts", "global.json"))
	if err != nil {
		t.Fatal(err)
	}


        expected := `{
  "users": [
    {
      "username": "first-user",
      "password": "secret",
      "permissions": {
        "publish": {
          "allow": [
            "foo.*",
            "bar.>"
          ]
        },
        "subscribe": {
          "deny": [
            "quux"
          ]
        }
      }
    },
    {
      "username": "second-user",
      "password": "secret",
      "permissions": {
        "publish": {
          "allow": [
            "foo.*",
            "bar.>"
          ]
        },
        "subscribe": {
          "deny": [
            "quux"
          ]
        }
      }
    }
  ]
}
`
	got := string(result)
	if got != expected {
		t.Errorf("Expected: %q\nGot: %q", expected, got)
	}

	// Confirm that the publish script was executed
	result, err = ioutil.ReadFile(filepath.Join(s.opts.DataDir, "artifact2.log"))
	if err != nil {
		t.Fatal(err)
	}
	got = string(result)
	expected = "Publishing script...\n"
	if got != expected {
		t.Fatalf("Expected: %s, got: %s", expected, got)
=======
		t.Errorf("Expected OK, got: %v", resp.StatusCode)
	}

	// Now we can delete the acocunt.
	resp, _, err = curl("DELETE", host+"/v1/auth/accounts/bar", nil)
	if err != nil {
		t.Fatal(err)
	}
	if resp.StatusCode != 200 {
		t.Errorf("Expected OK, got: %v", resp.StatusCode)
	}

	// Method not allowed
	resp, _, err = curl("HEAD", host+"/v1/auth/accounts/bar", nil)
	if err != nil {
		t.Fatal(err)
	}
	if resp.StatusCode != 405 {
		t.Errorf("Expected Method Not Allowed, got: %v", resp.StatusCode)
>>>>>>> 4bce39ca
	}
}<|MERGE_RESOLUTION|>--- conflicted
+++ resolved
@@ -1622,7 +1622,42 @@
 	if resp.StatusCode != 200 {
 		t.Errorf("Expected OK, got: %v", resp.StatusCode)
 	}
-<<<<<<< HEAD
+
+	// Can't delete account because users are using it.
+	resp, _, err = curl("DELETE", host+"/v1/auth/accounts/bar", nil)
+	if err != nil {
+		t.Fatal(err)
+	}
+	if resp.StatusCode != 409 {
+		t.Errorf("Expected Conflict, got: %v", resp.StatusCode)
+	}
+
+	// Delete all users.
+	resp, _, err = curl("DELETE", host+"/v1/auth/idents", nil)
+	if err != nil {
+		t.Fatal(err)
+	}
+	if resp.StatusCode != 200 {
+		t.Errorf("Expected OK, got: %v", resp.StatusCode)
+	}
+
+	// Now we can delete the acocunt.
+	resp, _, err = curl("DELETE", host+"/v1/auth/accounts/bar", nil)
+	if err != nil {
+		t.Fatal(err)
+	}
+	if resp.StatusCode != 200 {
+		t.Errorf("Expected OK, got: %v", resp.StatusCode)
+	}
+
+	// Method not allowed
+	resp, _, err = curl("HEAD", host+"/v1/auth/accounts/bar", nil)
+	if err != nil {
+		t.Fatal(err)
+	}
+	if resp.StatusCode != 405 {
+		t.Errorf("Expected Method Not Allowed, got: %v", resp.StatusCode)
+	}
 }
 
 func TestPublishHandlerV2(t *testing.T) {
@@ -1657,25 +1692,10 @@
 
 	// Publish the config
 	resp, _, err := curl("POST", host+"/v2/auth/publish", []byte(""))
-=======
-
-	// Can't delete account because users are using it.
-	resp, _, err = curl("DELETE", host+"/v1/auth/accounts/bar", nil)
-	if err != nil {
-		t.Fatal(err)
-	}
-	if resp.StatusCode != 409 {
-		t.Errorf("Expected Conflict, got: %v", resp.StatusCode)
-	}
-
-	// Delete all users.
-	resp, _, err = curl("DELETE", host+"/v1/auth/idents", nil)
->>>>>>> 4bce39ca
-	if err != nil {
-		t.Fatal(err)
-	}
-	if resp.StatusCode != 200 {
-<<<<<<< HEAD
+	if err != nil {
+		t.Fatal(err)
+	}
+	if resp.StatusCode != 200 {
 		t.Fatalf("Expected OK, got: %v", resp.StatusCode)
 	}
 
@@ -1738,26 +1758,5 @@
 	expected = "Publishing script...\n"
 	if got != expected {
 		t.Fatalf("Expected: %s, got: %s", expected, got)
-=======
-		t.Errorf("Expected OK, got: %v", resp.StatusCode)
-	}
-
-	// Now we can delete the acocunt.
-	resp, _, err = curl("DELETE", host+"/v1/auth/accounts/bar", nil)
-	if err != nil {
-		t.Fatal(err)
-	}
-	if resp.StatusCode != 200 {
-		t.Errorf("Expected OK, got: %v", resp.StatusCode)
-	}
-
-	// Method not allowed
-	resp, _, err = curl("HEAD", host+"/v1/auth/accounts/bar", nil)
-	if err != nil {
-		t.Fatal(err)
-	}
-	if resp.StatusCode != 405 {
-		t.Errorf("Expected Method Not Allowed, got: %v", resp.StatusCode)
->>>>>>> 4bce39ca
 	}
 }